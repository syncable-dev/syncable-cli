--- conflicted
+++ resolved
@@ -34,11 +34,14 @@
 pub mod error;
 pub mod generator;
 pub mod handlers;
+pub mod handlers;
 
 // Re-export commonly used types and functions
 pub use analyzer::{analyze_project, ProjectAnalysis};
 pub use error::{IaCGeneratorError, Result};
 pub use generator::{generate_dockerfile, generate_compose, generate_terraform};
+pub use handlers::*;
+use cli::Commands;
 pub use handlers::*;
 use cli::Commands;
 
@@ -48,14 +51,10 @@
 pub async fn run_command(command: Commands) -> Result<()> {
     match command {
         Commands::Analyze { path, json, detailed, display, only } => {
-<<<<<<< HEAD
             match handlers::handle_analyze(path, json, detailed, display, only) {
                 Ok(_output) => Ok(()), // The output was already printed by display_analysis_with_return
                 Err(e) => Err(e),
             }
-=======
-            handlers::handle_analyze(path, json, detailed, display, only)
->>>>>>> a91ba93a
         }
         Commands::Generate {
             path,
