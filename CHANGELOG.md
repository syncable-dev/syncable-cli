--- conflicted
+++ resolved
@@ -7,7 +7,6 @@
 
 ## [Unreleased]
 
-<<<<<<< HEAD
 ### Added
 - 🧄 **Bun Runtime Integration**: Complete support for Bun JavaScript runtime and package manager
   - Automatic Bun project detection via `bun.lockb`, `bunfig.toml`, and package.json configuration
@@ -17,7 +16,7 @@
   - Comprehensive unit and integration tests (34+ tests covering all scenarios)
   - Enhanced ToolDetector with caching and alternative command support
   - Updated documentation with Bun examples and migration guides
-=======
+
 ## [0.13.6](https://github.com/syncable-dev/syncable-cli/compare/v0.13.5...v0.13.6) - 2025-09-03
 
 ### Other
@@ -29,7 +28,6 @@
 ### Other
 
 - update Cargo.lock dependencies
->>>>>>> f2a3ccc2
 
 ## [0.13.4](https://github.com/syncable-dev/syncable-cli/compare/v0.13.3...v0.13.4) - 2025-08-08
 
